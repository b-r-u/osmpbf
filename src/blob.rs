--- conflicted
+++ resolved
@@ -4,11 +4,8 @@
 use crate::error::{new_blob_error, new_error, new_protobuf_error, BlobError, ErrorKind, Result};
 use crate::proto::fileformat;
 use byteorder::ReadBytesExt;
-<<<<<<< HEAD
 use flate2::read::ZlibDecoder;
-=======
 use protobuf::Message;
->>>>>>> 6eb89cc5
 use std::fs::File;
 use std::io::{BufReader, Read, Seek, SeekFrom};
 use std::path::Path;
@@ -469,16 +466,8 @@
             Err(new_blob_error(BlobError::MessageTooBig { size }))
         }
     } else if blob.has_zlib_data() {
-<<<<<<< HEAD
-        let mut decoder = ZlibDecoder::new(blob.get_zlib_data()).take(MAX_BLOB_MESSAGE_SIZE);
-        parse_message_from_reader(&mut decoder).map_err(|e| new_protobuf_error(e, "blob zlib data"))
-=======
-        #[cfg(feature = "system-libz")]
         let mut decoder = ZlibDecoder::new(blob.zlib_data()).take(MAX_BLOB_MESSAGE_SIZE);
-        #[cfg(not(feature = "system-libz"))]
-        let mut decoder = DeflateDecoder::from_zlib(blob.zlib_data()).take(MAX_BLOB_MESSAGE_SIZE);
         T::parse_from_reader(&mut decoder).map_err(|e| new_protobuf_error(e, "blob zlib data"))
->>>>>>> 6eb89cc5
     } else {
         Err(new_blob_error(BlobError::Empty))
     }
