--- conflicted
+++ resolved
@@ -81,11 +81,7 @@
 pub mod indexed;
 pub mod mmap_blob;
 pub mod reader;
-<<<<<<< HEAD
-mod util;
 pub mod writer;
-=======
->>>>>>> 6eb89cc5
 
 mod proto {
     include!(concat!(env!("OUT_DIR"), "/mod.rs"));
